--- conflicted
+++ resolved
@@ -20,15 +20,9 @@
   expires_in: number;
 }
 
-<<<<<<< HEAD
-interface LinkedInTokenResponse {
-  access_token: string;
-  refresh_token?: string;
-=======
 interface MicrosoftTestTokenResponse {
   access_token: string;
   token_type: string;
->>>>>>> 47e21cfe
   expires_in: number;
   scope: string;
 }
@@ -625,11 +619,6 @@
     this.logger.log(
       `Updating Microsoft credentials for org (email: ${email}, type: ${type})`,
     );
-<<<<<<< HEAD
-
-    // Find the organization
-=======
->>>>>>> 47e21cfe
     const org = await this.prisma.organization.findUnique({
       where: { id: 'single-org' },
     });
@@ -637,12 +626,7 @@
       this.logger.error(`Organization not found for id: single-org`);
       throw new Error('Organization not found');
     }
-<<<<<<< HEAD
-
-    // Fetch tenantId by decoding the access token
-=======
-  
->>>>>>> 47e21cfe
+  
     let tenantId: string | null = null;
     try {
       tenantId = await this.getTenantIdFromToken(accessToken);
